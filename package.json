--- conflicted
+++ resolved
@@ -1,7 +1,6 @@
 {
-<<<<<<< HEAD
     "name": "uptime-watcher",
-    "version": "5.8.0",
+    "version": "5.9.0",
     "description": "An Electron app to monitor website uptime status",
     "author": "Nick2bad4u <20943337+Nick2bad4u@users.noreply.github.com> (https://Uptime-Watcher.typpi.online)",
     "contributors": [
@@ -10,51 +9,6 @@
             "email": "20943337+Nick2bad4u@users.noreply.github.com",
             "url": "https://github.com/Nick2bad4u"
         }
-=======
-  "name": "uptime-watcher",
-  "version": "5.9.0",
-  "description": "An Electron app to monitor website uptime status",
-  "author": "Nick2bad4u <20943337+Nick2bad4u@users.noreply.github.com> (https://Uptime-Watcher.typpi.online)",
-  "contributors": [
-    {
-      "name": "Nick2bad4u",
-      "email": "20943337+Nick2bad4u@users.noreply.github.com",
-      "url": "https://github.com/Nick2bad4u"
-    }
-  ],
-  "maintainers": [
-    {
-      "name": "Nick2bad4u",
-      "email": "20943337+Nick2bad4u@users.noreply.github.com"
-    }
-  ],
-  "homepage": "https://github.com/Nick2bad4u/Uptime-Watcher",
-  "repository": {
-    "type": "git",
-    "url": "https://github.com/Nick2bad4u/Uptime-Watcher.git"
-  },
-  "bugs": {
-    "url": "https://github.com/Nick2bad4u/Uptime-Watcher/issues",
-    "email": "20943337+Nick2bad4u@users.noreply.github.com"
-  },
-  "license": "Unlicense",
-  "readme": "README.md",
-  "packageManager": "npm@11.4.2",
-  "main": "dist-electron/main.js",
-  "icon": "icons/favicon.ico",
-  "appid": "io.github.uptime-watcher",
-  "build": {
-    "icon": "icons/favicon.ico",
-    "appId": "io.github.uptime-watcher",
-    "artifactName": "Uptime-Watcher-${platform}-${arch}-${version}.${ext}",
-    "asar": true,
-    "publish": [
-      {
-        "provider": "github",
-        "owner": "Nick2bad4u",
-        "repo": "Uptime-Watcher"
-      }
->>>>>>> 46958f63
     ],
     "maintainers": [
         {
