{
  "name": "uptime-watcher",
  "packageManager": "npm@11.4.2",
  "version": "1.8.8",
  "description": "An Electron app to monitor website uptime status",
  "main": "dist-electron/main.js",
  "appid": "io.github.uptime-watcher",
  "homepage": "https://github.com/Nick2bad4u/Uptime-Watcher",
  "maintainers": [
    {
      "name": "Nick2bad4u",
      "email": "20943337+Nick2bad4u@users.noreply.github.com"
    }
  ],
  "os": [
    "windows",
    "linux",
    "mac",
    "macOS",
    "win64",
    "win64-exe",
    "win64-squirrel",
    "win64-msi",
    "win64-zip",
    "win64-7z",
    "win64-nsis",
    "win64-nsis-web",
    "win64-portable",
    "win64-tar.bz2",
    "win64-tar.gz",
    "win64-tar.xz",
    "win32",
    "win32-exe",
    "win32-squirrel",
    "win32-msi",
    "win32-zip",
    "win32-7z",
    "win32-nsis",
    "win32-nsis-web",
    "win32-portable",
    "win32-tar.bz2",
    "win32-tar.gz",
    "win32-tar.xz",
    "mac-x64-dmg",
    "mac-x64-pkg",
    "mac-x64-tar.xz",
    "mac-x64-tar.gz",
    "mac-x64-tar.bz2",
    "mac-arm64-dmg",
    "mac-arm64-pkg",
    "mac-arm64-tar.xz",
    "mac-arm64-tar.gz",
    "mac-arm64-tar.bz2",
    "darwin",
    "freebsd",
    "apk",
    "pacman",
    "deb",
    "rpm",
    "snap"
  ],
  "scripts": {
    "start": "npm run dev",
    "start-both": "concurrently \"npm run dev\" \"npm run electron-dev\"",
    "dev": "vite",
    "build": "vite build && electron-builder",
    "preview": "vite preview",
    "electron": "wait-on tcp:5173 && electron .",
    "electron-dev": "concurrently \"npm run dev\" \"npm run electron\"",
    "electron-pack": "electron-builder",
    "dist": "npm run build && electron-builder --publish=never"
  },
  "keywords": [
    "electron",
    "react",
    "uptime",
    "monitoring"
  ],
  "author": "Nick2bad4u <20943337+Nick2bad4u@users.noreply.github.com> (https://Uptime-Watcher.typpi.online)",
  "contributors": [
    {
      "name": "Nick2bad4u",
      "email": "20943337+Nick2bad4u@users.noreply.github.com",
      "url": "https://github.com/Nick2bad4u"
    }
  ],
  "repository": {
    "type": "git",
    "url": "https://github.com/Nick2bad4u/Uptime-Watcher.git"
  },
  "bugs": {
    "url": "https://github.com/Nick2bad4u/Uptime-Watcher/issues",
    "email": "20943337+Nick2bad4u@users.noreply.github.com"
  },
  "license": "Unlicense",
  "readme": "README.md",
  "icon": "icons/favicon.ico",
  "devDependencies": {
    "@eslint/css": "^0.9.0",
    "@eslint/js": "^9.2.0",
    "@eslint/json": "^0.12.0",
    "@eslint/markdown": "^6.6.0",
    "@types/react": "^19.1.8",
    "@types/react-dom": "^19.1.6",
    "@typescript-eslint/eslint-plugin": "^8.34.1",
    "@typescript-eslint/parser": "^8.34.1",
    "@vitejs/plugin-react": "^4.5.2",
    "autoprefixer": "^10.4.21",
    "concurrently": "^9.1.2",
    "electron": "^36.5.0",
    "electron-builder": "^26.0.17",
    "eslint": "^9.2.0",
    "eslint-config": "^0.3.0",
    "globals": "^16.2.0",
    "postcss": "^8.5.6",
    "tailwindcss": "4.1.10",
    "typescript": "^5.8.3",
    "vite": "^6.3.5",
    "vite-plugin-electron": "^0.29.0",
    "wait-on": "^8.0.3"
  },
  "dependencies": {
    "@tailwindcss/postcss": "^4.1.10",
    "axios": "^1.10.0",
    "chart.js": "^4.5.0",
    "chartjs-adapter-date-fns": "^3.0.0",
    "chartjs-plugin-zoom": "^2.2.0",
    "electron-log": "^5.4.1",
    "electron-updater": "^6.6.2",
    "lowdb": "^7.0.1",
    "react": "^19.1.0",
    "react-chartjs-2": "^5.3.0",
    "react-dom": "^19.1.0",
    "react-icons": "^5.5.0",
    "zustand": "^5.0.5"
  },
  "build": {
    "icon": "icons/favicon.ico",
    "appId": "io.github.uptime-watcher",
    "artifactName": "Uptime-Watcher-${platform}-${arch}-${version}.${ext}",
    "asar": true,
    "publish": [
      {
        "provider": "github",
        "owner": "Nick2bad4u",
        "repo": "Uptime-Watcher"
      }
    ],
    "productName": "Uptime-Watcher",
    "directories": {
      "output": "dist"
    },
    "files": [
      "dist-electron/**/*",
      "dist/**/*",
      "node_modules/**/*",
      "!node_modules/@tailwindcss/oxide-*",
      "!node_modules/@tailwindcss/oxide-*/**",
      "!dist/mac-universal-*",
      "!dist/*.app",
      "!dist/*.dmg",
      "!dist/*.zip"
    ],
    "win": {
      "icon": "icons/favicon-256x256.ico",
      "target": [
        "nsis",
        "nsis-web",
        "zip",
        "7z",
        "portable",
        "squirrel",
        "msi",
        "tar.xz",
        "tar.gz",
        "tar.bz2"
      ],
      "legalTrademarks": "Fit File Viewer",
      "requestedExecutionLevel": "asInvoker"
    },
    "nsis": {
      "oneClick": false,
      "allowElevation": true,
      "allowToChangeInstallationDirectory": true,
      "createDesktopShortcut": true,
      "createStartMenuShortcut": true,
      "runAfterFinish": true,
      "artifactName": "Uptime-Watcher-nsis-${arch}-${version}.${ext}"
    },
<<<<<<< HEAD
    "license": "Unlicense",
    "readme": "README.md",
    "icon": "icons/favicon.ico",
    "devDependencies": {
        "@eslint/css": "^0.9.0",
        "@eslint/js": "^9.29.0",
        "@eslint/json": "^0.12.0",
        "@eslint/markdown": "^6.6.0",
        "@types/react": "^19.1.8",
        "@types/react-dom": "^19.1.6",
        "@typescript-eslint/eslint-plugin": "^8.34.1",
        "@typescript-eslint/parser": "^8.34.1",
        "@vitejs/plugin-react": "^4.5.2",
        "autoprefixer": "^10.4.21",
        "concurrently": "^9.2.0",
        "electron": "^36.5.0",
        "electron-builder": "^26.0.17",
        "eslint": "^9.29.0",
        "eslint-config-love": "^121.0.0",
        "eslint-plugin-eslint-comments": "^3.2.0",
        "eslint-plugin-import": "^2.32.0",
        "eslint-plugin-jsx-a11y": "^6.10.2",
        "eslint-plugin-n": "^17.20.0",
        "eslint-plugin-perfectionist": "^4.15.0",
        "eslint-plugin-prettier": "^5.5.0",
        "eslint-plugin-promise": "^7.2.1",
        "eslint-plugin-react": "^7.37.5",
        "eslint-plugin-react-hooks": "^5.2.0",
        "eslint-plugin-security": "^3.0.1",
        "eslint-plugin-sonarjs": "^3.0.3",
        "eslint-plugin-unused-imports": "^4.1.4",
        "globals": "^16.2.0",
        "postcss": "^8.5.6",
        "prettier": "^3.5.3",
        "tailwindcss": "4.1.10",
        "typescript": "^5.8.3",
        "typescript-eslint": "^8.34.1",
        "vite": "^6.3.5",
        "vite-plugin-electron": "^0.29.0",
        "wait-on": "^8.0.3"
    },
    "dependencies": {
        "@tailwindcss/postcss": "^4.1.10",
        "axios": "^1.10.0",
        "chart.js": "^4.5.0",
        "chartjs-adapter-date-fns": "^3.0.0",
        "chartjs-plugin-zoom": "^2.2.0",
        "electron-log": "^5.4.1",
        "electron-updater": "^6.6.5",
        "is-port-reachable": "^4.0.0",
        "lowdb": "^7.0.1",
        "react": "^19.1.0",
        "react-chartjs-2": "^5.3.0",
        "react-dom": "^19.1.0",
        "react-icons": "^5.5.0",
        "zustand": "^5.0.5"
=======
    "nsisWeb": {
      "artifactName": "Uptime-Watcher-nsis-web-${arch}-${version}.${ext}"
    },
    "portable": {
      "artifactName": "Uptime-Watcher-portable-${arch}-${version}.${ext}"
    },
    "squirrelWindows": {
      "artifactName": "Uptime-Watcher-squirrel-${arch}-${version}.${ext}"
    },
    "msi": {
      "artifactName": "Uptime-Watcher-msi-${arch}-${version}.${ext}"
    },
    "appImage": {
      "artifactName": "Uptime-Watcher-appimage-${arch}-${version}.${ext}"
>>>>>>> 33454ed2
    },
    "deb": {
      "artifactName": "Uptime-Watcher-deb-${arch}-${version}.${ext}"
    },
    "rpm": {
      "artifactName": "Uptime-Watcher-rpm-${arch}-${version}.${ext}"
    },
    "snap": {
      "artifactName": "Uptime-Watcher-snap-${arch}-${version}.${ext}"
    },
    "freebsd": {
      "artifactName": "Uptime-Watcher-freebsd-${arch}-${version}.${ext}"
    },
    "pacman": {
      "artifactName": "Uptime-Watcher-pacman-${arch}-${version}.${ext}"
    },
    "p5p": {
      "artifactName": "Uptime-Watcher-p5p-${arch}-${version}.${ext}"
    },
    "apk": {
      "artifactName": "Uptime-Watcher-apk-${arch}-${version}.${ext}"
    },
    "dmg": {
      "artifactName": "Uptime-Watcher-dmg-${arch}-${version}.${ext}"
    },
    "pkg": {
      "artifactName": "Uptime-Watcher-pkg-${arch}-${version}.${ext}"
    },
    "flatpak": {
      "artifactName": "Uptime-Watcher-flatpak-${arch}-${version}.${ext}"
    },
    "mac": {
      "icon": "icons/favicon-512x512.icns",
      "target": [
        "dmg",
        "zip",
        "pkg",
        "tar.xz",
        "tar.gz",
        "tar.bz2"
      ],
      "category": "public.app-category.productivity",
      "hardenedRuntime": true,
      "gatekeeperAssess": true,
      "x64ArchFiles": "Contents/Resources/app.asar.unpacked/node_modules/lightningcss-darwin-arm64/**"
    },
    "linux": {
      "icon": "icons/favicon-256x256.png",
      "target": [
        "AppImage",
        "deb",
        "rpm",
        "snap",
        "freebsd",
        "pacman",
        "apk",
        "zip",
        "tar.xz",
        "tar.gz",
        "tar.bz2"
      ],
      "category": "Utility",
      "synopsis": "A cross-platform Electron app to monitor website uptime status",
      "maintainer": "Nick2bad4u <20943337+Nick2bad4u@users.noreply.github.com>",
      "desktop": {
        "entry": {
          "Name": "Uptime Watcher",
          "Comment": "View and analyze Website Uptime",
          "Categories": "Utility;"
        }
      }
    }
  }
}<|MERGE_RESOLUTION|>--- conflicted
+++ resolved
@@ -187,64 +187,6 @@
       "runAfterFinish": true,
       "artifactName": "Uptime-Watcher-nsis-${arch}-${version}.${ext}"
     },
-<<<<<<< HEAD
-    "license": "Unlicense",
-    "readme": "README.md",
-    "icon": "icons/favicon.ico",
-    "devDependencies": {
-        "@eslint/css": "^0.9.0",
-        "@eslint/js": "^9.29.0",
-        "@eslint/json": "^0.12.0",
-        "@eslint/markdown": "^6.6.0",
-        "@types/react": "^19.1.8",
-        "@types/react-dom": "^19.1.6",
-        "@typescript-eslint/eslint-plugin": "^8.34.1",
-        "@typescript-eslint/parser": "^8.34.1",
-        "@vitejs/plugin-react": "^4.5.2",
-        "autoprefixer": "^10.4.21",
-        "concurrently": "^9.2.0",
-        "electron": "^36.5.0",
-        "electron-builder": "^26.0.17",
-        "eslint": "^9.29.0",
-        "eslint-config-love": "^121.0.0",
-        "eslint-plugin-eslint-comments": "^3.2.0",
-        "eslint-plugin-import": "^2.32.0",
-        "eslint-plugin-jsx-a11y": "^6.10.2",
-        "eslint-plugin-n": "^17.20.0",
-        "eslint-plugin-perfectionist": "^4.15.0",
-        "eslint-plugin-prettier": "^5.5.0",
-        "eslint-plugin-promise": "^7.2.1",
-        "eslint-plugin-react": "^7.37.5",
-        "eslint-plugin-react-hooks": "^5.2.0",
-        "eslint-plugin-security": "^3.0.1",
-        "eslint-plugin-sonarjs": "^3.0.3",
-        "eslint-plugin-unused-imports": "^4.1.4",
-        "globals": "^16.2.0",
-        "postcss": "^8.5.6",
-        "prettier": "^3.5.3",
-        "tailwindcss": "4.1.10",
-        "typescript": "^5.8.3",
-        "typescript-eslint": "^8.34.1",
-        "vite": "^6.3.5",
-        "vite-plugin-electron": "^0.29.0",
-        "wait-on": "^8.0.3"
-    },
-    "dependencies": {
-        "@tailwindcss/postcss": "^4.1.10",
-        "axios": "^1.10.0",
-        "chart.js": "^4.5.0",
-        "chartjs-adapter-date-fns": "^3.0.0",
-        "chartjs-plugin-zoom": "^2.2.0",
-        "electron-log": "^5.4.1",
-        "electron-updater": "^6.6.5",
-        "is-port-reachable": "^4.0.0",
-        "lowdb": "^7.0.1",
-        "react": "^19.1.0",
-        "react-chartjs-2": "^5.3.0",
-        "react-dom": "^19.1.0",
-        "react-icons": "^5.5.0",
-        "zustand": "^5.0.5"
-=======
     "nsisWeb": {
       "artifactName": "Uptime-Watcher-nsis-web-${arch}-${version}.${ext}"
     },
@@ -259,7 +201,6 @@
     },
     "appImage": {
       "artifactName": "Uptime-Watcher-appimage-${arch}-${version}.${ext}"
->>>>>>> 33454ed2
     },
     "deb": {
       "artifactName": "Uptime-Watcher-deb-${arch}-${version}.${ext}"
