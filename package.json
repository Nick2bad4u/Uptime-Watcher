--- conflicted
+++ resolved
@@ -1,11 +1,6 @@
 {
   "name": "uptime-watcher",
-<<<<<<< HEAD
-  "version": "5.2.0",
-=======
-  "packageManager": "npm@11.4.2",
-  "version": "5.3.0",
->>>>>>> 10739a91
+  "version": "5.5.0",
   "description": "An Electron app to monitor website uptime status",
   "author": "Nick2bad4u <20943337+Nick2bad4u@users.noreply.github.com> (https://Uptime-Watcher.typpi.online)",
   "contributors": [
