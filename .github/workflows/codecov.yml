--- conflicted
+++ resolved
@@ -31,19 +31,12 @@
             - name: Run frontend tests
               run: npx vitest run --coverage --reporter=verbose
 
-<<<<<<< HEAD
             # Run electron tests with coverage
             - name: Run electron tests  
               run: npx vitest run --config vitest.electron.config.ts --coverage --reporter=verbose
 
             # Generate JUnit reports for both test suites
             - name: Generate frontend JUnit report
-=======
-            - name: Run tests
-              run: npx vitest run --config vitest.electron.config.ts --reporter=verbose --outputFile=coverage/electron-report.json
-
-            - name: Run Vitest with Junit reporter
->>>>>>> 34a3abd3
               run: |
                   npx vitest run --reporter=junit \
                     --outputFile=coverage/frontend-test-report.junit.xml
